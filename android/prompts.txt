--- conflicted
+++ resolved
@@ -268,9 +268,8 @@
 The first link should be placed as a new section just after the first "Financially Autonomous AI Agents". Name this new section "SolAIBot Video Animation"
 The second demo, should have a new section between "User Experience" & "Complete Ecosystem Architecture". Name this new section "Vide Demonstrations"
 
-<<<<<<< HEAD
 The current roadmap in the @wepbage/hackathon.html is really boring and not engaging. The content is fine but does not show actual progression at first sight. Change it to something like in this image @images/RoadmapSample.jpg This image is just a sample of how to improve the current content of the roadmap in the webpage. Try it
-=======
+
 Add a new section to @webpage/hackathon.html before the Quantaliz logo at the end that gives an overview of the team:
 - R. CEO & CTO. Use image: https://github.com/quantaliz/solaibot/blob/main/images/Chihuahua0.png?raw=true
 - Dylen. COO. Use image: https://github.com/quantaliz/solaibot/blob/main/images/PekigneseBlue.png?raw=true
@@ -279,5 +278,4 @@
 - Metasal Twitter @metalsal
 - Notorious D.E.V. Twitter @notorious_d_e_v
 - Darren Twitter @darrenrogan
-Use the twitter image to jump to their twitter profile. This section should be small compared to the R & D
->>>>>>> ec999730
+Use the twitter image to jump to their twitter profile. This section should be small compared to the R & D